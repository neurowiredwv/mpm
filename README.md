# Matlab Package Manager

A simple package manager for Matlab (inspired by [pip](https://github.com/pypa/pip)). Downloads packages from Matlab Central's File Exchange, GitHub repositories, or any other url pointing to a .zip file.

## Setup

Clone this repo and add it to your Matlab path. By default, mpm will install all Matlab packages to the directory specified by `userpath`. You can edit `config.m` to specify a custom installation directory.

<<<<<<< HEAD
You can call `mpmpaths` in your Matlab [startup script](http://www.mathworks.com/help/matlab/ref/startup.html) to automatically add all folders in the installation directory to your Matlab path. (Note that this won't add any subfolders.)
=======
Preferably clone it into `$MPM_MATLABPATH`.

__2)__ Edit your `~/.bash_profile`

```    
MPM_MATLABPATH=$HOME/Documents/MATLAB
export MPM_MATLABPATH
alias mpm='python $MPM_MATLABPATH/mpm/main.py -o $MPM_MATLABPATH'
```

The `-o` option specifies where mpm should install its MATLAB packages.
(If you didn't clone mpm to the directory called `$MPM_MATLABPATH`, make sure to correct the path in the alias definition above.)

__3)__ Make sure the script `mpmpath.m` is somewhere in your Matlab search [path](http://www.mathworks.com/help/matlab/matlab_env/what-is-the-matlab-search-path.html).

It's probably best to clone mpm into $MPM_MATLABPATH, and then you can skip this step.

__4)__ Call `mpmpath` in your Matlab [startup](http://www.mathworks.com/help/matlab/ref/startup.html) script, and after installing any packages using mpm.
>>>>>>> 33997bea

## Usage

__Install a single file__

From Matlab File Exchange:

```
>> mpm export_fig -e http://www.mathworks.com/matlabcentral/fileexchange/23629-export-fig
```

From Github:

```
>> mpm mASD -e https://github.com/mobeets/mASD.git
```

If the package already exists in the installation directory you can force mpm to overwrite it using `-f`.

```
>> mpm mASD -e https://github.com/mobeets/mASD.git
Package "mASD" already exists at /Users/mobeets/Documents/MATLAB/mASD
>> mpm mASD -e https://github.com/mobeets/mASD.git -f
Installed "mASD" to /Users/mobeets/Documents/MATLAB/mASD
```

__Install from list of requirements in file__

```
>> mpm -r /Users/mobeets/example/requirements.txt
```

Specifying a requirements file lets you install multiple packages at once. Note that `mpm` requires the absolute path to your requirements file. `which('requirements.txt')` might help! The file should look something like this:

    export-fig -e http://www.mathworks.com/matlabcentral/fileexchange/23629-export-fig?download=true
    gridfitdir -e http://www.mathworks.com/matlabcentral/fileexchange/downloads/9937/akamai/gridfitdir.zip
    mASD -e https://github.com/mobeets/mASD.git
<|MERGE_RESOLUTION|>--- conflicted
+++ resolved
@@ -1,4 +1,4 @@
-# Matlab Package Manager
+# Matlab Package Manager (mpm)
 
 A simple package manager for Matlab (inspired by [pip](https://github.com/pypa/pip)). Downloads packages from Matlab Central's File Exchange, GitHub repositories, or any other url pointing to a .zip file.
 
@@ -6,32 +6,11 @@
 
 Clone this repo and add it to your Matlab path. By default, mpm will install all Matlab packages to the directory specified by `userpath`. You can edit `config.m` to specify a custom installation directory.
 
-<<<<<<< HEAD
 You can call `mpmpaths` in your Matlab [startup script](http://www.mathworks.com/help/matlab/ref/startup.html) to automatically add all folders in the installation directory to your Matlab path. (Note that this won't add any subfolders.)
-=======
-Preferably clone it into `$MPM_MATLABPATH`.
-
-__2)__ Edit your `~/.bash_profile`
-
-```    
-MPM_MATLABPATH=$HOME/Documents/MATLAB
-export MPM_MATLABPATH
-alias mpm='python $MPM_MATLABPATH/mpm/main.py -o $MPM_MATLABPATH'
-```
-
-The `-o` option specifies where mpm should install its MATLAB packages.
-(If you didn't clone mpm to the directory called `$MPM_MATLABPATH`, make sure to correct the path in the alias definition above.)
-
-__3)__ Make sure the script `mpmpath.m` is somewhere in your Matlab search [path](http://www.mathworks.com/help/matlab/matlab_env/what-is-the-matlab-search-path.html).
-
-It's probably best to clone mpm into $MPM_MATLABPATH, and then you can skip this step.
-
-__4)__ Call `mpmpath` in your Matlab [startup](http://www.mathworks.com/help/matlab/ref/startup.html) script, and after installing any packages using mpm.
->>>>>>> 33997bea
 
 ## Usage
 
-__Install a single file__
+__Install a single package__
 
 From Matlab File Exchange:
 
@@ -54,7 +33,7 @@
 Installed "mASD" to /Users/mobeets/Documents/MATLAB/mASD
 ```
 
-__Install from list of requirements in file__
+__Install multiple packages using requirements file__
 
 ```
 >> mpm -r /Users/mobeets/example/requirements.txt
